--- conflicted
+++ resolved
@@ -190,11 +190,7 @@
     device = torch.device('cuda' if torch.cuda.is_available() else 'cpu')
     data = dataset[0]
     
-    train_loader = load_train_loader(data, [20, 10], batch_size=4096)
-<<<<<<< HEAD
-=======
-    print(len(train_loader))
->>>>>>> 0291ac53
+    train_loader = load_train_loader(data, [5], batch_size=64)
     
     study_name = args.dataset + f'({args.split})' + '_' + args.model + '_study'
     storage_name = 'sqlite:///planetoid-study.db'
